--- conflicted
+++ resolved
@@ -194,12 +194,8 @@
             WiFi.onEvent(WiFiEvent);
             WiFi.setAutoReconnect(true);
             WiFi.setSleep(false);
-<<<<<<< HEAD
-            if (config.network.address_mode == Config_NetworkConfig_AddressMode_STATIC && config.network.ipv4_config.ip != 0) {
-=======
             if (config.network.address_mode == meshtastic_Config_NetworkConfig_AddressMode_STATIC &&
                 config.network.ipv4_config.ip != 0) {
->>>>>>> 5c22901f
                 WiFi.config(config.network.ipv4_config.ip, config.network.ipv4_config.gateway, config.network.ipv4_config.subnet,
                             config.network.ipv4_config.dns,
                             config.network.ipv4_config.dns); // Wifi wants two DNS servers... set both to the same value
