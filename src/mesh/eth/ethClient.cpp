#include "mesh/eth/ethClient.h"
#include "NodeDB.h"
#include "RTC.h"
#include "concurrency/Periodic.h"
#include "mesh/api/ethServerAPI.h"
#include "mqtt/MQTT.h"
#include "target_specific.h"
#include <RAK13800_W5100S.h>
#include <SPI.h>

#ifndef DISABLE_NTP
#include <NTPClient.h>

// NTP
EthernetUDP ntpUDP;
NTPClient timeClient(ntpUDP, config.network.ntp_server);
uint32_t ntp_renew = 0;
#endif

EthernetUDP syslogClient;
Syslog syslog(syslogClient);

bool ethStartupComplete = 0;

using namespace concurrency;

static Periodic *ethEvent;

static int32_t reconnectETH()
{
    if (config.network.eth_enabled) {
        Ethernet.maintain();
        if (!ethStartupComplete) {
            // Start web server
            LOG_INFO("... Starting network services\n");

#ifndef DISABLE_NTP
            LOG_INFO("Starting NTP time client\n");
            timeClient.begin();
            timeClient.setUpdateInterval(60 * 60); // Update once an hour
#endif
<<<<<<< HEAD

            if (config.network.rsyslog_server[0]) {
                LOG_INFO("Starting Syslog client\n");
                // Defaults
                int serverPort = 514;
                const char *serverAddr = moduleConfig.mqtt.address;
                String server = String(serverAddr);
                int delimIndex = server.indexOf(':');
                if (delimIndex > 0) {
                    String port = server.substring(delimIndex + 1, server.length());
                    server[delimIndex] = 0;
                    serverPort = port.toInt();
                    serverAddr = server.c_str();
                }
                syslog.server(serverAddr, serverPort);
                syslog.deviceHostname(WiFi.getHostname());
                syslog.appName("Meshtastic");
                syslog.defaultPriority(LOGLEVEL_USER);
                syslog.enable();
            }

=======
>>>>>>> 5c22901f
            // initWebServer();
            initApiServer();

            ethStartupComplete = true;
        }

        // FIXME this is kinda yucky, instead we should just have an observable for 'wifireconnected'
        if (mqtt && !mqtt->connected()) {
            mqtt->reconnect();
        }
    }

#ifndef DISABLE_NTP
    if (isEthernetAvailable() && (ntp_renew < millis())) {

        LOG_INFO("Updating NTP time from %s\n", config.network.ntp_server);
        if (timeClient.update()) {
            LOG_DEBUG("NTP Request Success - Setting RTCQualityNTP if needed\n");

            struct timeval tv;
            tv.tv_sec = timeClient.getEpochTime();
            tv.tv_usec = 0;

            perhapsSetRTC(RTCQualityNTP, &tv);

            ntp_renew = millis() + 43200 * 1000; // success, refresh every 12 hours

        } else {
            LOG_ERROR("NTP Update failed\n");
            ntp_renew = millis() + 300 * 1000; // failure, retry every 5 minutes
        }
    }
#endif

    return 5000; // every 5 seconds
}

// Startup Ethernet
bool initEthernet()
{
    if (config.network.eth_enabled) {

#ifdef PIN_ETHERNET_RESET
        pinMode(PIN_ETHERNET_RESET, OUTPUT);
        digitalWrite(PIN_ETHERNET_RESET, LOW); // Reset Time.
        delay(100);
        digitalWrite(PIN_ETHERNET_RESET, HIGH); // Reset Time.
#endif

        Ethernet.init(ETH_SPI_PORT, PIN_ETHERNET_SS);

        uint8_t mac[6];

        int status = 0;

        //        createSSLCert();

        getMacAddr(mac); // FIXME use the BLE MAC for now...
        mac[0] &= 0xfe;  // Make sure this is not a multicast MAC

        if (config.network.address_mode == meshtastic_Config_NetworkConfig_AddressMode_DHCP) {
            LOG_INFO("starting Ethernet DHCP\n");
            status = Ethernet.begin(mac);
        } else if (config.network.address_mode == meshtastic_Config_NetworkConfig_AddressMode_STATIC) {
            LOG_INFO("starting Ethernet Static\n");
            Ethernet.begin(mac, config.network.ipv4_config.ip, config.network.ipv4_config.dns, config.network.ipv4_config.subnet);
        } else {
            LOG_INFO("Ethernet Disabled\n");
            return false;
        }

        if (status == 0) {
            if (Ethernet.hardwareStatus() == EthernetNoHardware) {
                LOG_ERROR("Ethernet shield was not found.\n");
                return false;
            } else if (Ethernet.linkStatus() == LinkOFF) {
                LOG_ERROR("Ethernet cable is not connected.\n");
                return false;
            } else {
                LOG_ERROR("Unknown Ethernet error.\n");
                return false;
            }
        } else {
            LOG_INFO("Local IP %u.%u.%u.%u\n", Ethernet.localIP()[0], Ethernet.localIP()[1], Ethernet.localIP()[2],
                     Ethernet.localIP()[3]);
            LOG_INFO("Subnet Mask %u.%u.%u.%u\n", Ethernet.subnetMask()[0], Ethernet.subnetMask()[1], Ethernet.subnetMask()[2],
                     Ethernet.subnetMask()[3]);
            LOG_INFO("Gateway IP %u.%u.%u.%u\n", Ethernet.gatewayIP()[0], Ethernet.gatewayIP()[1], Ethernet.gatewayIP()[2],
                     Ethernet.gatewayIP()[3]);
            LOG_INFO("DNS Server IP %u.%u.%u.%u\n", Ethernet.dnsServerIP()[0], Ethernet.dnsServerIP()[1],
                     Ethernet.dnsServerIP()[2], Ethernet.dnsServerIP()[3]);
        }

        ethEvent = new Periodic("ethConnect", reconnectETH);

        return true;

    } else {
        LOG_INFO("Not using Ethernet\n");
        return false;
    }
}

bool isEthernetAvailable()
{

    if (!config.network.eth_enabled) {
        syslog.disable();
        return false;
    } else if (Ethernet.hardwareStatus() == EthernetNoHardware) {
        syslog.disable();
        return false;
    } else if (Ethernet.linkStatus() == LinkOFF) {
        syslog.disable();
        return false;
    } else {
        return true;
    }
}<|MERGE_RESOLUTION|>--- conflicted
+++ resolved
@@ -39,7 +39,6 @@
             timeClient.begin();
             timeClient.setUpdateInterval(60 * 60); // Update once an hour
 #endif
-<<<<<<< HEAD
 
             if (config.network.rsyslog_server[0]) {
                 LOG_INFO("Starting Syslog client\n");
@@ -61,8 +60,6 @@
                 syslog.enable();
             }
 
-=======
->>>>>>> 5c22901f
             // initWebServer();
             initApiServer();
 
