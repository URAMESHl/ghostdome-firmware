#include "meshwifi.h"
<<<<<<< HEAD
#include "NodeDB.h"
=======
#include <WiFi.h>
#include <DNSServer.h>
>>>>>>> b203c95d
#include "configuration.h"
#include "main.h"
#include "meshwifi/meshhttp.h"
#include <WiFi.h>

static void WiFiEvent(WiFiEvent_t event);

<<<<<<< HEAD
bool isWifiAvailable()
=======
DNSServer dnsServer;

bool isWifiAvailable() 
>>>>>>> b203c95d
{
    const char *wifiName = radioConfig.preferences.wifi_ssid;
    const char *wifiPsw = radioConfig.preferences.wifi_password;

    if (*wifiName && *wifiPsw) {
        return 1;
    } else {
        return 0;
    }
}

// Disable WiFi
void deinitWifi()
{
    /*
        Note from Jm (Sept 16, 2020):

        A bug in the ESP32 SDK was introduced in Oct 2019 that keeps the WiFi radio from
        turning back on after it's shut off. See:
            https://github.com/espressif/arduino-esp32/issues/3522

        Until then, WiFi should only be allowed when there's no power
        saving on the 2.4g transceiver.
    */

    WiFi.mode(WIFI_MODE_NULL);
    DEBUG_MSG("WiFi Turned Off\n");
    WiFi.printDiag(Serial);
}

// Startup WiFi
void initWifi()
{
    if (isWifiAvailable() == 0) {
        return;
    }

<<<<<<< HEAD
    // strcpy(radioConfig.preferences.wifi_ssid, WiFi_SSID_NAME);
    // strcpy(radioConfig.preferences.wifi_password, WiFi_SSID_PASSWORD);
=======
>>>>>>> b203c95d
    if (radioConfig.has_preferences) {
        const char *wifiName = radioConfig.preferences.wifi_ssid;
        const char *wifiPsw = radioConfig.preferences.wifi_password;

        if (1) {
            radioConfig.preferences.wifi_ap_mode = 1;
            strcpy(radioConfig.preferences.wifi_ssid, "MeshTest2");
            strcpy(radioConfig.preferences.wifi_password, "12345678");
        } else {
            radioConfig.preferences.wifi_ap_mode = 0;
            strcpy(radioConfig.preferences.wifi_ssid, "meshtastic");
            strcpy(radioConfig.preferences.wifi_password, "meshtastic!");
        }


        if (*wifiName && *wifiPsw) {
            if (radioConfig.preferences.wifi_ap_mode) {
            
                IPAddress apIP(192, 168, 42, 1);
                WiFi.onEvent(WiFiEvent);

                WiFi.softAPConfig(apIP, apIP, IPAddress(255, 255, 255, 0));
                DEBUG_MSG("STARTING WIFI AP: ssid=%s, ok=%d\n", wifiName, WiFi.softAP(wifiName, wifiPsw));
                DEBUG_MSG("MY IP ADDRESS: %s\n", WiFi.softAPIP().toString().c_str());

                dnsServer.start(53, "*", apIP);


            } else {
                WiFi.mode(WIFI_MODE_STA);
                WiFi.onEvent(WiFiEvent);
<<<<<<< HEAD
                // esp_wifi_set_ps(WIFI_PS_NONE); // Disable power saving
=======
                //esp_wifi_set_ps(WIFI_PS_NONE); // Disable power saving
>>>>>>> b203c95d

                DEBUG_MSG("JOINING WIFI: ssid=%s\n", wifiName);
                if (WiFi.begin(wifiName, wifiPsw) == WL_CONNECTED) {
                    DEBUG_MSG("MY IP ADDRESS: %s\n", WiFi.localIP().toString().c_str());
                } else {
                    DEBUG_MSG("Started Joining WIFI\n");
                }
            }
        }
    } else
        DEBUG_MSG("Not using WIFI\n");
}

static void WiFiEvent(WiFiEvent_t event)
{
    DEBUG_MSG("************ [WiFi-event] event: %d ************\n", event);

    switch (event) {
<<<<<<< HEAD
    case SYSTEM_EVENT_WIFI_READY:
        DEBUG_MSG("WiFi interface ready\n");
        break;
    case SYSTEM_EVENT_SCAN_DONE:
        DEBUG_MSG("Completed scan for access points\n");
        break;
    case SYSTEM_EVENT_STA_START:
        DEBUG_MSG("WiFi client started\n");
        break;
    case SYSTEM_EVENT_STA_STOP:
        DEBUG_MSG("WiFi clients stopped\n");
        break;
    case SYSTEM_EVENT_STA_CONNECTED:
        DEBUG_MSG("Connected to access point\n");
        break;
    case SYSTEM_EVENT_STA_DISCONNECTED:
        DEBUG_MSG("Disconnected from WiFi access point\n");

        // Reconnect WiFi
        initWifi();
        break;
    case SYSTEM_EVENT_STA_AUTHMODE_CHANGE:
        DEBUG_MSG("Authentication mode of access point has changed\n");
        break;
    case SYSTEM_EVENT_STA_GOT_IP:
        DEBUG_MSG("Obtained IP address: \n");
        Serial.println(WiFi.localIP());

        // Start web server
        initWebServer();

        break;
    case SYSTEM_EVENT_STA_LOST_IP:
        DEBUG_MSG("Lost IP address and IP address is reset to 0\n");
        break;
    case SYSTEM_EVENT_STA_WPS_ER_SUCCESS:
        DEBUG_MSG("WiFi Protected Setup (WPS): succeeded in enrollee mode\n");
        break;
    case SYSTEM_EVENT_STA_WPS_ER_FAILED:
        DEBUG_MSG("WiFi Protected Setup (WPS): failed in enrollee mode\n");
        break;
    case SYSTEM_EVENT_STA_WPS_ER_TIMEOUT:
        DEBUG_MSG("WiFi Protected Setup (WPS): timeout in enrollee mode\n");
        break;
    case SYSTEM_EVENT_STA_WPS_ER_PIN:
        DEBUG_MSG("WiFi Protected Setup (WPS): pin code in enrollee mode\n");
        break;
    case SYSTEM_EVENT_AP_START:
        DEBUG_MSG("WiFi access point started\n");
        break;
    case SYSTEM_EVENT_AP_STOP:
        DEBUG_MSG("WiFi access point stopped\n");
        break;
    case SYSTEM_EVENT_AP_STACONNECTED:
        DEBUG_MSG("Client connected\n");
        break;
    case SYSTEM_EVENT_AP_STADISCONNECTED:
        DEBUG_MSG("Client disconnected\n");
        break;
    case SYSTEM_EVENT_AP_STAIPASSIGNED:
        DEBUG_MSG("Assigned IP address to client\n");
        break;
    case SYSTEM_EVENT_AP_PROBEREQRECVED:
        DEBUG_MSG("Received probe request\n");
        break;
    case SYSTEM_EVENT_GOT_IP6:
        DEBUG_MSG("IPv6 is preferred\n");
        break;
    case SYSTEM_EVENT_ETH_START:
        DEBUG_MSG("Ethernet started\n");
        break;
    case SYSTEM_EVENT_ETH_STOP:
        DEBUG_MSG("Ethernet stopped\n");
        break;
    case SYSTEM_EVENT_ETH_CONNECTED:
        DEBUG_MSG("Ethernet connected\n");
        break;
    case SYSTEM_EVENT_ETH_DISCONNECTED:
        DEBUG_MSG("Ethernet disconnected\n");
        break;
    case SYSTEM_EVENT_ETH_GOT_IP:
        DEBUG_MSG("Obtained IP address\n");
        break;
    default:
        break;
=======
        case SYSTEM_EVENT_WIFI_READY: 
            DEBUG_MSG("WiFi interface ready\n");
            break;
        case SYSTEM_EVENT_SCAN_DONE:
            DEBUG_MSG("Completed scan for access points\n");
            break;
        case SYSTEM_EVENT_STA_START:
            DEBUG_MSG("WiFi client started\n");
            break;
        case SYSTEM_EVENT_STA_STOP:
            DEBUG_MSG("WiFi clients stopped\n");
            break;
        case SYSTEM_EVENT_STA_CONNECTED:
            DEBUG_MSG("Connected to access point\n");
            break;
        case SYSTEM_EVENT_STA_DISCONNECTED:
            DEBUG_MSG("Disconnected from WiFi access point\n");

            // Reconnect WiFi
            initWifi();
            break;
        case SYSTEM_EVENT_STA_AUTHMODE_CHANGE:
            DEBUG_MSG("Authentication mode of access point has changed\n");
            break;
        case SYSTEM_EVENT_STA_GOT_IP:
            DEBUG_MSG("Obtained IP address: \n");
            Serial.println(WiFi.localIP());

            // Start web server
            initWebServer();
            
            break;
        case SYSTEM_EVENT_STA_LOST_IP:
            DEBUG_MSG("Lost IP address and IP address is reset to 0\n");
            break;
        case SYSTEM_EVENT_STA_WPS_ER_SUCCESS:
            DEBUG_MSG("WiFi Protected Setup (WPS): succeeded in enrollee mode\n");
            break;
        case SYSTEM_EVENT_STA_WPS_ER_FAILED:
            DEBUG_MSG("WiFi Protected Setup (WPS): failed in enrollee mode\n");
            break;
        case SYSTEM_EVENT_STA_WPS_ER_TIMEOUT:
            DEBUG_MSG("WiFi Protected Setup (WPS): timeout in enrollee mode\n");
            break;
        case SYSTEM_EVENT_STA_WPS_ER_PIN:
            DEBUG_MSG("WiFi Protected Setup (WPS): pin code in enrollee mode\n");
            break;
        case SYSTEM_EVENT_AP_START:
            DEBUG_MSG("WiFi access point started\n");
            Serial.println(WiFi.softAPIP());

            // Start web server
            initWebServer();
            
            break;
        case SYSTEM_EVENT_AP_STOP:
            DEBUG_MSG("WiFi access point stopped\n");
            break;
        case SYSTEM_EVENT_AP_STACONNECTED:
            DEBUG_MSG("Client connected\n");
            break;
        case SYSTEM_EVENT_AP_STADISCONNECTED:
            DEBUG_MSG("Client disconnected\n");
            break;
        case SYSTEM_EVENT_AP_STAIPASSIGNED:
            DEBUG_MSG("Assigned IP address to client\n");
            break;
        case SYSTEM_EVENT_AP_PROBEREQRECVED:
            DEBUG_MSG("Received probe request\n");
            break;
        case SYSTEM_EVENT_GOT_IP6:
            DEBUG_MSG("IPv6 is preferred\n");
            break;
        case SYSTEM_EVENT_ETH_START:
            DEBUG_MSG("Ethernet started\n");
            break;
        case SYSTEM_EVENT_ETH_STOP:
            DEBUG_MSG("Ethernet stopped\n");
            break;
        case SYSTEM_EVENT_ETH_CONNECTED:
            DEBUG_MSG("Ethernet connected\n");
            break;
        case SYSTEM_EVENT_ETH_DISCONNECTED:
            DEBUG_MSG("Ethernet disconnected\n");
            break;
        case SYSTEM_EVENT_ETH_GOT_IP:
            DEBUG_MSG("Obtained IP address\n");
            break;
        default: break;
>>>>>>> b203c95d
    }
}

void handleDNSResponse() {
    if (radioConfig.preferences.wifi_ap_mode) {
        dnsServer.processNextRequest();
    }
}<|MERGE_RESOLUTION|>--- conflicted
+++ resolved
@@ -1,24 +1,16 @@
 #include "meshwifi.h"
-<<<<<<< HEAD
 #include "NodeDB.h"
-=======
-#include <WiFi.h>
-#include <DNSServer.h>
->>>>>>> b203c95d
 #include "configuration.h"
 #include "main.h"
 #include "meshwifi/meshhttp.h"
 #include <WiFi.h>
+#include <DNSServer.h>
 
 static void WiFiEvent(WiFiEvent_t event);
 
-<<<<<<< HEAD
-bool isWifiAvailable()
-=======
 DNSServer dnsServer;
 
 bool isWifiAvailable() 
->>>>>>> b203c95d
 {
     const char *wifiName = radioConfig.preferences.wifi_ssid;
     const char *wifiPsw = radioConfig.preferences.wifi_password;
@@ -56,11 +48,6 @@
         return;
     }
 
-<<<<<<< HEAD
-    // strcpy(radioConfig.preferences.wifi_ssid, WiFi_SSID_NAME);
-    // strcpy(radioConfig.preferences.wifi_password, WiFi_SSID_PASSWORD);
-=======
->>>>>>> b203c95d
     if (radioConfig.has_preferences) {
         const char *wifiName = radioConfig.preferences.wifi_ssid;
         const char *wifiPsw = radioConfig.preferences.wifi_password;
@@ -92,11 +79,7 @@
             } else {
                 WiFi.mode(WIFI_MODE_STA);
                 WiFi.onEvent(WiFiEvent);
-<<<<<<< HEAD
                 // esp_wifi_set_ps(WIFI_PS_NONE); // Disable power saving
-=======
-                //esp_wifi_set_ps(WIFI_PS_NONE); // Disable power saving
->>>>>>> b203c95d
 
                 DEBUG_MSG("JOINING WIFI: ssid=%s\n", wifiName);
                 if (WiFi.begin(wifiName, wifiPsw) == WL_CONNECTED) {
@@ -115,7 +98,6 @@
     DEBUG_MSG("************ [WiFi-event] event: %d ************\n", event);
 
     switch (event) {
-<<<<<<< HEAD
     case SYSTEM_EVENT_WIFI_READY:
         DEBUG_MSG("WiFi interface ready\n");
         break;
@@ -165,6 +147,11 @@
         break;
     case SYSTEM_EVENT_AP_START:
         DEBUG_MSG("WiFi access point started\n");
+        Serial.println(WiFi.softAPIP());
+
+        // Start web server
+        initWebServer();
+
         break;
     case SYSTEM_EVENT_AP_STOP:
         DEBUG_MSG("WiFi access point stopped\n");
@@ -201,97 +188,7 @@
         break;
     default:
         break;
-=======
-        case SYSTEM_EVENT_WIFI_READY: 
-            DEBUG_MSG("WiFi interface ready\n");
-            break;
-        case SYSTEM_EVENT_SCAN_DONE:
-            DEBUG_MSG("Completed scan for access points\n");
-            break;
-        case SYSTEM_EVENT_STA_START:
-            DEBUG_MSG("WiFi client started\n");
-            break;
-        case SYSTEM_EVENT_STA_STOP:
-            DEBUG_MSG("WiFi clients stopped\n");
-            break;
-        case SYSTEM_EVENT_STA_CONNECTED:
-            DEBUG_MSG("Connected to access point\n");
-            break;
-        case SYSTEM_EVENT_STA_DISCONNECTED:
-            DEBUG_MSG("Disconnected from WiFi access point\n");
 
-            // Reconnect WiFi
-            initWifi();
-            break;
-        case SYSTEM_EVENT_STA_AUTHMODE_CHANGE:
-            DEBUG_MSG("Authentication mode of access point has changed\n");
-            break;
-        case SYSTEM_EVENT_STA_GOT_IP:
-            DEBUG_MSG("Obtained IP address: \n");
-            Serial.println(WiFi.localIP());
-
-            // Start web server
-            initWebServer();
-            
-            break;
-        case SYSTEM_EVENT_STA_LOST_IP:
-            DEBUG_MSG("Lost IP address and IP address is reset to 0\n");
-            break;
-        case SYSTEM_EVENT_STA_WPS_ER_SUCCESS:
-            DEBUG_MSG("WiFi Protected Setup (WPS): succeeded in enrollee mode\n");
-            break;
-        case SYSTEM_EVENT_STA_WPS_ER_FAILED:
-            DEBUG_MSG("WiFi Protected Setup (WPS): failed in enrollee mode\n");
-            break;
-        case SYSTEM_EVENT_STA_WPS_ER_TIMEOUT:
-            DEBUG_MSG("WiFi Protected Setup (WPS): timeout in enrollee mode\n");
-            break;
-        case SYSTEM_EVENT_STA_WPS_ER_PIN:
-            DEBUG_MSG("WiFi Protected Setup (WPS): pin code in enrollee mode\n");
-            break;
-        case SYSTEM_EVENT_AP_START:
-            DEBUG_MSG("WiFi access point started\n");
-            Serial.println(WiFi.softAPIP());
-
-            // Start web server
-            initWebServer();
-            
-            break;
-        case SYSTEM_EVENT_AP_STOP:
-            DEBUG_MSG("WiFi access point stopped\n");
-            break;
-        case SYSTEM_EVENT_AP_STACONNECTED:
-            DEBUG_MSG("Client connected\n");
-            break;
-        case SYSTEM_EVENT_AP_STADISCONNECTED:
-            DEBUG_MSG("Client disconnected\n");
-            break;
-        case SYSTEM_EVENT_AP_STAIPASSIGNED:
-            DEBUG_MSG("Assigned IP address to client\n");
-            break;
-        case SYSTEM_EVENT_AP_PROBEREQRECVED:
-            DEBUG_MSG("Received probe request\n");
-            break;
-        case SYSTEM_EVENT_GOT_IP6:
-            DEBUG_MSG("IPv6 is preferred\n");
-            break;
-        case SYSTEM_EVENT_ETH_START:
-            DEBUG_MSG("Ethernet started\n");
-            break;
-        case SYSTEM_EVENT_ETH_STOP:
-            DEBUG_MSG("Ethernet stopped\n");
-            break;
-        case SYSTEM_EVENT_ETH_CONNECTED:
-            DEBUG_MSG("Ethernet connected\n");
-            break;
-        case SYSTEM_EVENT_ETH_DISCONNECTED:
-            DEBUG_MSG("Ethernet disconnected\n");
-            break;
-        case SYSTEM_EVENT_ETH_GOT_IP:
-            DEBUG_MSG("Obtained IP address\n");
-            break;
-        default: break;
->>>>>>> b203c95d
     }
 }
 
