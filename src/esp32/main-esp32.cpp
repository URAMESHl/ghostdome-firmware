#include "BluetoothUtil.h"
#include "MeshBluetoothService.h"
#include "PowerFSM.h"
#include "configuration.h"
#include "esp_task_wdt.h"
#include "main.h"
#include "sleep.h"
#include "target_specific.h"
#include "utils.h"

bool bluetoothOn;

// This routine is called multiple times, once each time we come back from sleep
void reinitBluetooth()
{
    DEBUG_MSG("Starting bluetooth\n");

    // FIXME - we are leaking like crazy
    // AllocatorScope scope(btPool);

    // Note: these callbacks might be coming in from a different thread.
    BLEServer *serve = initBLE(
        [](uint32_t pin) {
            powerFSM.trigger(EVENT_BLUETOOTH_PAIR);
            screen.startBluetoothPinScreen(pin);
        },
        []() { screen.stopBluetoothPinScreen(); }, getDeviceName(), HW_VENDOR, optstr(APP_VERSION),
        optstr(HW_VERSION)); // FIXME, use a real name based on the macaddr
    createMeshBluetoothService(serve);

    // Start advertising - this must be done _after_ creating all services
    serve->getAdvertising()->start();
}

// Enable/disable bluetooth.
void setBluetoothEnable(bool on)
{
    if (on != bluetoothOn) {
        DEBUG_MSG("Setting bluetooth enable=%d\n", on);

        bluetoothOn = on;
        if (on) {
            Serial.printf("Pre BT: %u heap size\n", ESP.getFreeHeap());
            // ESP_ERROR_CHECK( heap_trace_start(HEAP_TRACE_LEAKS) );
            reinitBluetooth();
        } else {
            // We have to totally teardown our bluetooth objects to prevent leaks
            stopMeshBluetoothService(); // Must do before shutting down bluetooth
            deinitBLE();
            destroyMeshBluetoothService(); // must do after deinit, because it frees our service
            Serial.printf("Shutdown BT: %u heap size\n", ESP.getFreeHeap());
            // ESP_ERROR_CHECK( heap_trace_stop() );
            // heap_trace_dump();
        }
    }
}

void getMacAddr(uint8_t *dmac)
{
    assert(esp_efuse_mac_get_default(dmac) == ESP_OK);
}

<<<<<<< HEAD
=======
#ifdef TBEAM_V10

// FIXME. nasty hack cleanup how we load axp192
#undef AXP192_SLAVE_ADDRESS
#include "axp20x.h"
AXP20X_Class axp;
bool pmu_irq = false;

/// Reads power status to powerStatus singleton.
//
// TODO(girts): move this and other axp stuff to power.h/power.cpp.
void readPowerStatus()
{
    powerStatus.haveBattery = axp.isBatteryConnect();
    if (powerStatus.haveBattery) {
        powerStatus.batteryVoltageMv = axp.getBattVoltage();
        // If the AXP192 returns a valid battery percentage, use it
        if (axp.getBattPercentage() >= 0) {
            powerStatus.batteryChargePercent = axp.getBattPercentage();
        } else {
            // If the AXP192 returns a percentage less than 0, the feature is either not supported or there is an error
            // In that case, we compute an estimate of the charge percent based on maximum and minimum voltages defined in power.h
            powerStatus.batteryChargePercent = clamp((int)(((powerStatus.batteryVoltageMv - BAT_MILLIVOLTS_EMPTY) * 1e2) /
                                                           (BAT_MILLIVOLTS_FULL - BAT_MILLIVOLTS_EMPTY)),
                                                     0, 100);
        }
        DEBUG_MSG("Battery %dmV %d%%\n", powerStatus.batteryVoltageMv, powerStatus.batteryChargePercent);
    }
    powerStatus.usb = axp.isVBUSPlug();
    powerStatus.charging = axp.isChargeing();
}
#endif // TBEAM_V10

#ifdef AXP192_SLAVE_ADDRESS
/**
 * Init the power manager chip
 *
 * axp192 power
    DCDC1 0.7-3.5V @ 1200mA max -> OLED // If you turn this off you'll lose comms to the axp192 because the OLED and the axp192
 share the same i2c bus, instead use ssd1306 sleep mode DCDC2 -> unused DCDC3 0.7-3.5V @ 700mA max -> ESP32 (keep this on!) LDO1
 30mA -> charges GPS backup battery // charges the tiny J13 battery by the GPS to power the GPS ram (for a couple of days), can
 not be turned off LDO2 200mA -> LORA LDO3 200mA -> GPS
 */
void axp192Init()
{
    if (axp192_found) {
        if (!axp.begin(Wire, AXP192_SLAVE_ADDRESS)) {
            DEBUG_MSG("AXP192 Begin PASS\n");

            // axp.setChgLEDMode(LED_BLINK_4HZ);
            DEBUG_MSG("DCDC1: %s\n", axp.isDCDC1Enable() ? "ENABLE" : "DISABLE");
            DEBUG_MSG("DCDC2: %s\n", axp.isDCDC2Enable() ? "ENABLE" : "DISABLE");
            DEBUG_MSG("LDO2: %s\n", axp.isLDO2Enable() ? "ENABLE" : "DISABLE");
            DEBUG_MSG("LDO3: %s\n", axp.isLDO3Enable() ? "ENABLE" : "DISABLE");
            DEBUG_MSG("DCDC3: %s\n", axp.isDCDC3Enable() ? "ENABLE" : "DISABLE");
            DEBUG_MSG("Exten: %s\n", axp.isExtenEnable() ? "ENABLE" : "DISABLE");
            DEBUG_MSG("----------------------------------------\n");

            axp.setPowerOutPut(AXP192_LDO2, AXP202_ON); // LORA radio
            axp.setPowerOutPut(AXP192_LDO3, AXP202_ON); // GPS main power
            axp.setPowerOutPut(AXP192_DCDC2, AXP202_ON);
            axp.setPowerOutPut(AXP192_EXTEN, AXP202_ON);
            axp.setPowerOutPut(AXP192_DCDC1, AXP202_ON);
            axp.setDCDC1Voltage(3300); // for the OLED power

            DEBUG_MSG("DCDC1: %s\n", axp.isDCDC1Enable() ? "ENABLE" : "DISABLE");
            DEBUG_MSG("DCDC2: %s\n", axp.isDCDC2Enable() ? "ENABLE" : "DISABLE");
            DEBUG_MSG("LDO2: %s\n", axp.isLDO2Enable() ? "ENABLE" : "DISABLE");
            DEBUG_MSG("LDO3: %s\n", axp.isLDO3Enable() ? "ENABLE" : "DISABLE");
            DEBUG_MSG("DCDC3: %s\n", axp.isDCDC3Enable() ? "ENABLE" : "DISABLE");
            DEBUG_MSG("Exten: %s\n", axp.isExtenEnable() ? "ENABLE" : "DISABLE");

            axp.setChargeControlCur(AXP1XX_CHARGE_CUR_1320MA); // actual limit (in HW) on the tbeam is 450mA
#if 0

      // Not connected
      //val = 0xfc;
      //axp._writeByte(AXP202_VHTF_CHGSET, 1, &val); // Set temperature protection

      //not used
      //val = 0x46;
      //axp._writeByte(AXP202_OFF_CTL, 1, &val); // enable bat detection
#endif
            axp.debugCharging();

#ifdef PMU_IRQ
            pinMode(PMU_IRQ, INPUT);
            attachInterrupt(
                PMU_IRQ, [] { pmu_irq = true; }, FALLING);

            axp.adc1Enable(AXP202_BATT_CUR_ADC1, 1);
            axp.enableIRQ(AXP202_BATT_REMOVED_IRQ | AXP202_BATT_CONNECT_IRQ | AXP202_CHARGING_FINISHED_IRQ | AXP202_CHARGING_IRQ |
                              AXP202_VBUS_REMOVED_IRQ | AXP202_VBUS_CONNECT_IRQ | AXP202_PEK_SHORTPRESS_IRQ,
                          1);

            axp.clearIRQ();
#endif
            readPowerStatus();
        } else {
            DEBUG_MSG("AXP192 Begin FAIL\n");
        }
    } else {
        DEBUG_MSG("AXP192 not found\n");
    }
}
#endif

>>>>>>> be8e663d
/*
static void printBLEinfo() {
        int dev_num = esp_ble_get_bond_device_num();

    esp_ble_bond_dev_t *dev_list = (esp_ble_bond_dev_t *)malloc(sizeof(esp_ble_bond_dev_t) * dev_num);
    esp_ble_get_bond_device_list(&dev_num, dev_list);
    for (int i = 0; i < dev_num; i++) {
        // esp_ble_remove_bond_device(dev_list[i].bd_addr);
    }

} */

void esp32Setup()
{
    uint32_t seed = esp_random();
    DEBUG_MSG("Setting random seed %u\n", seed);
    randomSeed(seed); // ESP docs say this is fairly random

    DEBUG_MSG("Total heap: %d\n", ESP.getHeapSize());
    DEBUG_MSG("Free heap: %d\n", ESP.getFreeHeap());
    DEBUG_MSG("Total PSRAM: %d\n", ESP.getPsramSize());
    DEBUG_MSG("Free PSRAM: %d\n", ESP.getFreePsram());

    // enableModemSleep();

<<<<<<< HEAD
=======
#ifdef AXP192_SLAVE_ADDRESS
    axp192Init();
#endif

// Since we are turning on watchdogs rather late in the release schedule, we really don't want to catch any
// false positives.  The wait-to-sleep timeout for shutting down radios is 30 secs, so pick 45 for now.
#define APP_WATCHDOG_SECS 45

    auto res = esp_task_wdt_init(APP_WATCHDOG_SECS, true);
    assert(res == ESP_OK);

    res = esp_task_wdt_add(NULL);
    assert(res == ESP_OK);
>>>>>>> be8e663d
}

#if 0
// Turn off for now

uint32_t axpDebugRead()
{
  axp.debugCharging();
  DEBUG_MSG("vbus current %f\n", axp.getVbusCurrent());
  DEBUG_MSG("charge current %f\n", axp.getBattChargeCurrent());
  DEBUG_MSG("bat voltage %f\n", axp.getBattVoltage());
  DEBUG_MSG("batt pct %d\n", axp.getBattPercentage());
  DEBUG_MSG("is battery connected %d\n", axp.isBatteryConnect());
  DEBUG_MSG("is USB connected %d\n", axp.isVBUSPlug());
  DEBUG_MSG("is charging %d\n", axp.isChargeing());

  return 30 * 1000;
}

Periodic axpDebugOutput(axpDebugRead);
#endif

/// loop code specific to ESP32 targets
void esp32Loop()
{
    esp_task_wdt_reset(); // service our app level watchdog
    loopBLE();

    // for debug printing
    // radio.radioIf.canSleep();
}<|MERGE_RESOLUTION|>--- conflicted
+++ resolved
@@ -60,116 +60,6 @@
     assert(esp_efuse_mac_get_default(dmac) == ESP_OK);
 }
 
-<<<<<<< HEAD
-=======
-#ifdef TBEAM_V10
-
-// FIXME. nasty hack cleanup how we load axp192
-#undef AXP192_SLAVE_ADDRESS
-#include "axp20x.h"
-AXP20X_Class axp;
-bool pmu_irq = false;
-
-/// Reads power status to powerStatus singleton.
-//
-// TODO(girts): move this and other axp stuff to power.h/power.cpp.
-void readPowerStatus()
-{
-    powerStatus.haveBattery = axp.isBatteryConnect();
-    if (powerStatus.haveBattery) {
-        powerStatus.batteryVoltageMv = axp.getBattVoltage();
-        // If the AXP192 returns a valid battery percentage, use it
-        if (axp.getBattPercentage() >= 0) {
-            powerStatus.batteryChargePercent = axp.getBattPercentage();
-        } else {
-            // If the AXP192 returns a percentage less than 0, the feature is either not supported or there is an error
-            // In that case, we compute an estimate of the charge percent based on maximum and minimum voltages defined in power.h
-            powerStatus.batteryChargePercent = clamp((int)(((powerStatus.batteryVoltageMv - BAT_MILLIVOLTS_EMPTY) * 1e2) /
-                                                           (BAT_MILLIVOLTS_FULL - BAT_MILLIVOLTS_EMPTY)),
-                                                     0, 100);
-        }
-        DEBUG_MSG("Battery %dmV %d%%\n", powerStatus.batteryVoltageMv, powerStatus.batteryChargePercent);
-    }
-    powerStatus.usb = axp.isVBUSPlug();
-    powerStatus.charging = axp.isChargeing();
-}
-#endif // TBEAM_V10
-
-#ifdef AXP192_SLAVE_ADDRESS
-/**
- * Init the power manager chip
- *
- * axp192 power
-    DCDC1 0.7-3.5V @ 1200mA max -> OLED // If you turn this off you'll lose comms to the axp192 because the OLED and the axp192
- share the same i2c bus, instead use ssd1306 sleep mode DCDC2 -> unused DCDC3 0.7-3.5V @ 700mA max -> ESP32 (keep this on!) LDO1
- 30mA -> charges GPS backup battery // charges the tiny J13 battery by the GPS to power the GPS ram (for a couple of days), can
- not be turned off LDO2 200mA -> LORA LDO3 200mA -> GPS
- */
-void axp192Init()
-{
-    if (axp192_found) {
-        if (!axp.begin(Wire, AXP192_SLAVE_ADDRESS)) {
-            DEBUG_MSG("AXP192 Begin PASS\n");
-
-            // axp.setChgLEDMode(LED_BLINK_4HZ);
-            DEBUG_MSG("DCDC1: %s\n", axp.isDCDC1Enable() ? "ENABLE" : "DISABLE");
-            DEBUG_MSG("DCDC2: %s\n", axp.isDCDC2Enable() ? "ENABLE" : "DISABLE");
-            DEBUG_MSG("LDO2: %s\n", axp.isLDO2Enable() ? "ENABLE" : "DISABLE");
-            DEBUG_MSG("LDO3: %s\n", axp.isLDO3Enable() ? "ENABLE" : "DISABLE");
-            DEBUG_MSG("DCDC3: %s\n", axp.isDCDC3Enable() ? "ENABLE" : "DISABLE");
-            DEBUG_MSG("Exten: %s\n", axp.isExtenEnable() ? "ENABLE" : "DISABLE");
-            DEBUG_MSG("----------------------------------------\n");
-
-            axp.setPowerOutPut(AXP192_LDO2, AXP202_ON); // LORA radio
-            axp.setPowerOutPut(AXP192_LDO3, AXP202_ON); // GPS main power
-            axp.setPowerOutPut(AXP192_DCDC2, AXP202_ON);
-            axp.setPowerOutPut(AXP192_EXTEN, AXP202_ON);
-            axp.setPowerOutPut(AXP192_DCDC1, AXP202_ON);
-            axp.setDCDC1Voltage(3300); // for the OLED power
-
-            DEBUG_MSG("DCDC1: %s\n", axp.isDCDC1Enable() ? "ENABLE" : "DISABLE");
-            DEBUG_MSG("DCDC2: %s\n", axp.isDCDC2Enable() ? "ENABLE" : "DISABLE");
-            DEBUG_MSG("LDO2: %s\n", axp.isLDO2Enable() ? "ENABLE" : "DISABLE");
-            DEBUG_MSG("LDO3: %s\n", axp.isLDO3Enable() ? "ENABLE" : "DISABLE");
-            DEBUG_MSG("DCDC3: %s\n", axp.isDCDC3Enable() ? "ENABLE" : "DISABLE");
-            DEBUG_MSG("Exten: %s\n", axp.isExtenEnable() ? "ENABLE" : "DISABLE");
-
-            axp.setChargeControlCur(AXP1XX_CHARGE_CUR_1320MA); // actual limit (in HW) on the tbeam is 450mA
-#if 0
-
-      // Not connected
-      //val = 0xfc;
-      //axp._writeByte(AXP202_VHTF_CHGSET, 1, &val); // Set temperature protection
-
-      //not used
-      //val = 0x46;
-      //axp._writeByte(AXP202_OFF_CTL, 1, &val); // enable bat detection
-#endif
-            axp.debugCharging();
-
-#ifdef PMU_IRQ
-            pinMode(PMU_IRQ, INPUT);
-            attachInterrupt(
-                PMU_IRQ, [] { pmu_irq = true; }, FALLING);
-
-            axp.adc1Enable(AXP202_BATT_CUR_ADC1, 1);
-            axp.enableIRQ(AXP202_BATT_REMOVED_IRQ | AXP202_BATT_CONNECT_IRQ | AXP202_CHARGING_FINISHED_IRQ | AXP202_CHARGING_IRQ |
-                              AXP202_VBUS_REMOVED_IRQ | AXP202_VBUS_CONNECT_IRQ | AXP202_PEK_SHORTPRESS_IRQ,
-                          1);
-
-            axp.clearIRQ();
-#endif
-            readPowerStatus();
-        } else {
-            DEBUG_MSG("AXP192 Begin FAIL\n");
-        }
-    } else {
-        DEBUG_MSG("AXP192 not found\n");
-    }
-}
-#endif
-
->>>>>>> be8e663d
 /*
 static void printBLEinfo() {
         int dev_num = esp_ble_get_bond_device_num();
@@ -195,12 +85,6 @@
 
     // enableModemSleep();
 
-<<<<<<< HEAD
-=======
-#ifdef AXP192_SLAVE_ADDRESS
-    axp192Init();
-#endif
-
 // Since we are turning on watchdogs rather late in the release schedule, we really don't want to catch any
 // false positives.  The wait-to-sleep timeout for shutting down radios is 30 secs, so pick 45 for now.
 #define APP_WATCHDOG_SECS 45
@@ -210,7 +94,6 @@
 
     res = esp_task_wdt_add(NULL);
     assert(res == ESP_OK);
->>>>>>> be8e663d
 }
 
 #if 0
