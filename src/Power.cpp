#include "power.h"
#include "NodeDB.h"
#include "PowerFSM.h"
#include "configuration.h"
#include "main.h"
#include "sleep.h"
#include "utils.h"
#include "buzz/buzz.h"

#ifdef HAS_PMU
#include "XPowersLibInterface.hpp"
#include "XPowersAXP2101.tpp"
#include "XPowersAXP192.tpp"
XPowersLibInterface *PMU = NULL;
#else
// Copy of the base class defined in axp20x.h.
// I'd rather not inlude axp20x.h as it brings Wire dependency.
class HasBatteryLevel
{
  public:
    /**
     * Battery state of charge, from 0 to 100 or -1 for unknown
     */
    virtual int getBatteryPercent() { return -1; }

    /**
     * The raw voltage of the battery or NAN if unknown
     */
    virtual uint16_t getBattVoltage() { return 0; }

    /**
     * return true if there is a battery installed in this unit
     */
    virtual bool isBatteryConnect() { return false; }

    virtual bool isVbusIn() { return false; }
    virtual bool isCharging() { return false; }
};
#endif

bool pmu_irq = false;

Power *power;

using namespace meshtastic;

#ifndef AREF_VOLTAGE
#if defined(ARCH_NRF52)
/*
 * Internal Reference is +/-0.6V, with an adjustable gain of 1/6, 1/5, 1/4,
 * 1/3, 1/2 or 1, meaning 3.6, 3.0, 2.4, 1.8, 1.2 or 0.6V for the ADC levels.
 *
 * External Reference is VDD/4, with an adjustable gain of 1, 2 or 4, meaning
 * VDD/4, VDD/2 or VDD for the ADC levels.
 *
 * Default settings are internal reference with 1/6 gain (GND..3.6V ADC range)
 */
#define AREF_VOLTAGE 3.6
#else
#define AREF_VOLTAGE 3.3
#endif
#endif

/**
 * If this board has a battery level sensor, set this to a valid implementation
 */
static HasBatteryLevel *batteryLevel; // Default to NULL for no battery level sensor

/**
 * A simple battery level sensor that assumes the battery voltage is attached via a voltage-divider to an analog input
 */
class AnalogBatteryLevel : public HasBatteryLevel
{
    /**
     * Battery state of charge, from 0 to 100 or -1 for unknown
     *
     * FIXME - use a lipo lookup table, the current % full is super wrong
     */
    virtual int getBatteryPercent() override
    {
        float v = getBattVoltage();

        if (v < noBatVolt)
            return -1; // If voltage is super low assume no battery installed

#ifdef ARCH_ESP32
        // This does not work on a RAK4631 with battery connected
        if (v > chargingVolt)
            return 0; // While charging we can't report % full on the battery
#endif

        return clamp((int)(100 * (v - emptyVolt) / (fullVolt - emptyVolt)), 0, 100);
    }

    /**
     * The raw voltage of the batteryin millivolts or NAN if unknown
     */
    virtual uint16_t getBattVoltage() override
    {

#ifndef ADC_MULTIPLIER
#define ADC_MULTIPLIER 2.0
#endif

#ifdef BATTERY_PIN
        // Override variant or default ADC_MULTIPLIER if we have the override pref
        float operativeAdcMultiplier = config.power.adc_multiplier_override > 0
                                           ? config.power.adc_multiplier_override
                                           : ADC_MULTIPLIER;
        // Do not call analogRead() often.
        const uint32_t min_read_interval = 5000;
        if (millis() - last_read_time_ms > min_read_interval) {
            last_read_time_ms = millis();

#ifdef BATTERY_SENSE_SAMPLES
//Set the number of samples, it has an effect of increasing sensitivity, especially in complex electromagnetic environment.
            uint32_t raw = 0;
            for(uint32_t i=0; i<BATTERY_SENSE_SAMPLES;i++){
                raw += analogRead(BATTERY_PIN);
            }
            raw = raw/BATTERY_SENSE_SAMPLES;
#else
            uint32_t raw = analogRead(BATTERY_PIN);
#endif

            float scaled;
#ifndef VBAT_RAW_TO_SCALED
            scaled = 1000.0 * operativeAdcMultiplier * (AREF_VOLTAGE / 1024.0) * raw;
#else
            scaled = VBAT_RAW_TO_SCALED(raw); // defined in variant.h
#endif
            // DEBUG_MSG("battery gpio %d raw val=%u scaled=%u\n", BATTERY_PIN, raw, (uint32_t)(scaled));
            last_read_value = scaled;
            return scaled * 1000;
        } else {
            return last_read_value;
        }
#else
        return 0;
#endif
    }

    /**
     * return true if there is a battery installed in this unit
     */
    virtual bool isBatteryConnect() override { return getBatteryPercent() != -1; }

    /// If we see a battery voltage higher than physics allows - assume charger is pumping
    /// in power
    virtual bool isVbusIn() override { return getBattVoltage() > chargingVolt; }

    /// Assume charging if we have a battery and external power is connected.
    /// we can't be smart enough to say 'full'?
    virtual bool isCharging() override { return isBatteryConnect() && isVbusIn(); }

  private:
    /// If we see a battery voltage higher than physics allows - assume charger is pumping
    /// in power

#ifndef BAT_FULLVOLT
#define BAT_FULLVOLT 4200
#endif 
#ifndef BAT_EMPTYVOLT
#define BAT_EMPTYVOLT 3270
#endif 
#ifndef BAT_CHARGINGVOLT
#define BAT_CHARGINGVOLT 4210
#endif 
#ifndef BAT_NOBATVOLT
#define BAT_NOBATVOLT 2230
#endif 

    /// For heltecs with no battery connected, the measured voltage is 2204, so raising to 2230 from 2100
    const float fullVolt = BAT_FULLVOLT, emptyVolt = BAT_EMPTYVOLT, chargingVolt = BAT_CHARGINGVOLT, noBatVolt = BAT_NOBATVOLT;
    float last_read_value = 0.0;
    uint32_t last_read_time_ms = 0;
};

AnalogBatteryLevel analogLevel;

Power::Power() : OSThread("Power")
{
    statusHandler = {};
    low_voltage_counter = 0;
}

bool Power::analogInit()
{
#ifdef BATTERY_PIN
    DEBUG_MSG("Using analog input %d for battery level\n", BATTERY_PIN);

    // disable any internal pullups
    pinMode(BATTERY_PIN, INPUT);

#ifdef ARCH_ESP32
    // ESP32 needs special analog stuff
    adcAttachPin(BATTERY_PIN);
#endif
#ifdef ARCH_NRF52
#ifdef VBAT_AR_INTERNAL
    analogReference(VBAT_AR_INTERNAL);
#else
    analogReference(AR_INTERNAL); // 3.6V
#endif
#endif

#ifndef BATTERY_SENSE_RESOLUTION_BITS
#define BATTERY_SENSE_RESOLUTION_BITS 10
#endif

    // adcStart(BATTERY_PIN);
    analogReadResolution(BATTERY_SENSE_RESOLUTION_BITS); // Default of 12 is not very linear. Recommended to use 10 or 11
                                                         // depending on needed resolution.
    batteryLevel = &analogLevel;
    return true;
#else
    return false;
#endif
}

bool Power::setup()
{
    bool found = axpChipInit();

    if (!found) {
        found = analogInit();
    }
    enabled = found;
    low_voltage_counter = 0;

    return found;
}

void Power::shutdown()
{


#ifdef HAS_PMU
    DEBUG_MSG("Shutting down\n");
    if(PMU){
        PMU->setChargingLedMode(XPOWERS_CHG_LED_OFF);
        PMU->shutdown();
    }
#elif defined(ARCH_NRF52)
    playBeep();
    ledOff(PIN_LED1);
    ledOff(PIN_LED2);
    doDeepSleep(DELAY_FOREVER);
#endif
}

/// Reads power status to powerStatus singleton.
//
// TODO(girts): move this and other axp stuff to power.h/power.cpp.
void Power::readPowerStatus()
{
    if (batteryLevel) {
        bool hasBattery = batteryLevel->isBatteryConnect();
        int batteryVoltageMv = 0;
        int8_t batteryChargePercent = 0;
        if (hasBattery) {
            batteryVoltageMv = batteryLevel->getBattVoltage();
            // If the AXP192 returns a valid battery percentage, use it
            if (batteryLevel->getBatteryPercent() >= 0) {
                batteryChargePercent = batteryLevel->getBatteryPercent();
            } else {
                // If the AXP192 returns a percentage less than 0, the feature is either not supported or there is an error
                // In that case, we compute an estimate of the charge percent based on maximum and minimum voltages defined in
                // power.h
                batteryChargePercent =
                    clamp((int)(((batteryVoltageMv - BAT_MILLIVOLTS_EMPTY) * 1e2) / (BAT_MILLIVOLTS_FULL - BAT_MILLIVOLTS_EMPTY)),
                          0, 100);
            }
        }

        // Notify any status instances that are observing us
        const PowerStatus powerStatus2 =
            PowerStatus(hasBattery ? OptTrue : OptFalse, batteryLevel->isVbusIn() ? OptTrue : OptFalse,
                        batteryLevel->isCharging() ? OptTrue : OptFalse, batteryVoltageMv, batteryChargePercent);
        DEBUG_MSG("Battery: usbPower=%d, isCharging=%d, batMv=%d, batPct=%d\n", powerStatus2.getHasUSB(),
                  powerStatus2.getIsCharging(), powerStatus2.getBatteryVoltageMv(), powerStatus2.getBatteryChargePercent());
        newStatus.notifyObservers(&powerStatus2);

// If we have a battery at all and it is less than 10% full, force deep sleep if we have more than 3 low readings in a row
// Supect fluctuating voltage on the RAK4631 to force it to deep sleep even if battery is at 85% after only a few days
#ifdef ARCH_NRF52
        if (powerStatus2.getHasBattery() && !powerStatus2.getHasUSB()) {
            if (batteryLevel->getBattVoltage() < MIN_BAT_MILLIVOLTS) {
                low_voltage_counter++;
                if (low_voltage_counter > 3)
                    powerFSM.trigger(EVENT_LOW_BATTERY);
            } else {
                low_voltage_counter = 0;
            }
        }
#else
        // If we have a battery at all and it is less than 10% full, force deep sleep
        if (powerStatus2.getHasBattery() && !powerStatus2.getHasUSB() && batteryLevel->getBattVoltage() < MIN_BAT_MILLIVOLTS)
            powerFSM.trigger(EVENT_LOW_BATTERY);
#endif
    } else {
        // No power sensing on this board - tell everyone else we have no idea what is happening
        const PowerStatus powerStatus3 = PowerStatus(OptUnknown, OptUnknown, OptUnknown, -1, -1);
        newStatus.notifyObservers(&powerStatus3);
    }
}

int32_t Power::runOnce()
{
    readPowerStatus();

#ifdef HAS_PMU
    // WE no longer use the IRQ line to wake the CPU (due to false wakes from sleep), but we do poll
    // the IRQ status by reading the registers over I2C
    if(PMU){

        PMU->getIrqStatus();

        if(PMU->isVbusRemoveIrq()){
            DEBUG_MSG("USB unplugged\n");
            powerFSM.trigger(EVENT_POWER_DISCONNECTED);
        }

        if (PMU->isVbusInsertIrq()) {
            DEBUG_MSG("USB plugged In\n");
            powerFSM.trigger(EVENT_POWER_CONNECTED);
        }

        /*
        Other things we could check if we cared...

        if (PMU->isBatChagerStartIrq()) {
            DEBUG_MSG("Battery start charging\n");
        }
        if (PMU->isBatChagerDoneIrq()) {
            DEBUG_MSG("Battery fully charged\n");
        }
        if (PMU->isBatInsertIrq()) {
            DEBUG_MSG("Battery inserted\n");
        }
        if (PMU->isBatRemoveIrq()) {
            DEBUG_MSG("Battery removed\n");
        }
        if (PMU->isPekeyShortPressIrq()) {
            DEBUG_MSG("PEK short button press\n");
        }
        */

        PMU->clearIrqStatus();
    }
#endif
    // Only read once every 20 seconds once the power status for the app has been initialized
    return (statusHandler && statusHandler->isInitialized()) ? (1000 * 20) : RUN_SAME;
}

/**
 * Init the power manager chip
 *
 * axp192 power
    DCDC1 0.7-3.5V @ 1200mA max -> OLED // If you turn this off you'll lose comms to the axp192 because the OLED and the axp192
 share the same i2c bus, instead use ssd1306 sleep mode DCDC2 -> unused DCDC3 0.7-3.5V @ 700mA max -> ESP32 (keep this on!) LDO1
 30mA -> charges GPS backup battery // charges the tiny J13 battery by the GPS to power the GPS ram (for a couple of days), can
 not be turned off LDO2 200mA -> LORA LDO3 200mA -> GPS
 * 
 */
bool Power::axpChipInit()
{
<<<<<<< HEAD
=======
#ifdef HAS_AXP192
    if (axp192_found) {
        if (!axp.begin(Wire, AXP192_SLAVE_ADDRESS)) {
            batteryLevel = &axp;

            DEBUG_MSG("AXP192 Begin PASS\n");

            // axp.setChgLEDMode(LED_BLINK_4HZ);
            DEBUG_MSG("DCDC1: %s\n", axp.isDCDC1Enable() ? "ENABLE" : "DISABLE");
            DEBUG_MSG("DCDC2: %s\n", axp.isDCDC2Enable() ? "ENABLE" : "DISABLE");
            DEBUG_MSG("LDO2: %s\n", axp.isLDO2Enable() ? "ENABLE" : "DISABLE");
            DEBUG_MSG("LDO3: %s\n", axp.isLDO3Enable() ? "ENABLE" : "DISABLE");
            DEBUG_MSG("DCDC3: %s\n", axp.isDCDC3Enable() ? "ENABLE" : "DISABLE");
            DEBUG_MSG("Exten: %s\n", axp.isExtenEnable() ? "ENABLE" : "DISABLE");
            DEBUG_MSG("----------------------------------------\n");

            axp.setPowerOutPut(AXP192_LDO2, AXP202_ON); // LORA radio
            // axp.setPowerOutPut(AXP192_LDO3, AXP202_ON); // GPS main power - now turned on in setGpsPower
            axp.setPowerOutPut(AXP192_DCDC2, AXP202_ON);
            axp.setPowerOutPut(AXP192_EXTEN, AXP202_ON);
            axp.setPowerOutPut(AXP192_DCDC1, AXP202_ON);
            axp.setDCDC1Voltage(3300); // for the OLED power

            DEBUG_MSG("DCDC1: %s\n", axp.isDCDC1Enable() ? "ENABLE" : "DISABLE");
            DEBUG_MSG("DCDC2: %s\n", axp.isDCDC2Enable() ? "ENABLE" : "DISABLE");
            DEBUG_MSG("LDO2: %s\n", axp.isLDO2Enable() ? "ENABLE" : "DISABLE");
            DEBUG_MSG("LDO3: %s\n", axp.isLDO3Enable() ? "ENABLE" : "DISABLE");
            DEBUG_MSG("DCDC3: %s\n", axp.isDCDC3Enable() ? "ENABLE" : "DISABLE");
            DEBUG_MSG("Exten: %s\n", axp.isExtenEnable() ? "ENABLE" : "DISABLE");

            // this was the previous 'Unset' default.
            axp.setChargeControlCur(AXP1XX_CHARGE_CUR_450MA);
>>>>>>> 99de0a76

#ifdef HAS_PMU

    if (!PMU) {
        PMU = new XPowersAXP2101(Wire, I2C_SDA, I2C_SCL);
        if (!PMU->init()) {
            DEBUG_MSG("Warning: Failed to find AXP2101 power management\n");
            delete PMU;
            PMU = NULL;
        } else {
            DEBUG_MSG("AXP2101 PMU init succeeded, using AXP2101 PMU\n");
        }
    }

    if (!PMU) {
        PMU = new XPowersAXP192(Wire, I2C_SDA, I2C_SCL);
        if (!PMU->init()) {
            DEBUG_MSG("Warning: Failed to find AXP192 power management\n");
            delete PMU;
            PMU = NULL;
        } else {
            DEBUG_MSG("AXP192 PMU init succeeded, using AXP192 PMU\n");
        }
    }

    if (!PMU) {
                /*
        * In XPowersLib, if the XPowersAXPxxx object is released, Wire.end() will be called at the same time. 
        * In order not to affect other devices, if the initialization of the PMU fails, Wire needs to be re-initialized once, 
        * if there are multiple devices sharing the bus.
        * * */
        Wire.begin(I2C_SDA, I2C_SCL);
        return false;
    }

    batteryLevel = PMU;

    if (PMU->getChipModel() == XPOWERS_AXP192) {
        
        // lora radio power channel
        PMU->setPowerChannelVoltage(XPOWERS_LDO2, 3300);
        PMU->enablePowerOutput(XPOWERS_LDO2);


        // oled module power channel,
        // disable it will cause abnormal communication between boot and AXP power supply, 
        // do not turn it off
        PMU->setPowerChannelVoltage(XPOWERS_DCDC1, 3300);
        // enable oled power
        PMU->enablePowerOutput(XPOWERS_DCDC1);


        // gnss module power channel -  now turned on in setGpsPower
        PMU->setPowerChannelVoltage(XPOWERS_LDO3, 3300);
        // PMU->enablePowerOutput(XPOWERS_LDO3);


        //protected oled power source
        PMU->setProtectedChannel(XPOWERS_DCDC1);
        //protected esp32 power source
        PMU->setProtectedChannel(XPOWERS_DCDC3);

        //disable not use channel
        PMU->disablePowerOutput(XPOWERS_DCDC2);

        //disable all axp chip interrupt
        PMU->disableIRQ(XPOWERS_AXP192_ALL_IRQ);


        if(config.power.charge_current == Config_PowerConfig_ChargeCurrent_MAUnset){
            config.power.charge_current = Config_PowerConfig_ChargeCurrent_MA450;
        }

        // Set constant current charging current
        PMU->setChargerConstantCurr(config.power.charge_current - 1);

    
    } else if (PMU->getChipModel() == XPOWERS_AXP2101) {

        // t-beam s3 core 

        // gnss module power channel -  now turned on in setGpsPower
        // PMU->setPowerChannelVoltage(XPOWERS_ALDO4, 3300);
        // PMU->enablePowerOutput(XPOWERS_ALDO4);

        // lora radio power channel
        PMU->setPowerChannelVoltage(XPOWERS_ALDO3, 3300);
        PMU->enablePowerOutput(XPOWERS_ALDO3);

        // m.2 interface 
        PMU->setPowerChannelVoltage(XPOWERS_DCDC3, 3300);
        PMU->enablePowerOutput(XPOWERS_DCDC3);

        // PMU->setPowerChannelVoltage(XPOWERS_DCDC4, 3300);
        // PMU->enablePowerOutput(XPOWERS_DCDC4);

        //not use channel
        PMU->disablePowerOutput(XPOWERS_DCDC2); //not elicited
        PMU->disablePowerOutput(XPOWERS_DCDC5); //not elicited
        PMU->disablePowerOutput(XPOWERS_DLDO1); //Invalid power channel, it does not exist
        PMU->disablePowerOutput(XPOWERS_DLDO2); //Invalid power channel, it does not exist
        PMU->disablePowerOutput(XPOWERS_VBACKUP);

        //disable all axp chip interrupt
        PMU->disableIRQ(XPOWERS_AXP2101_ALL_IRQ);

        //Set the constant current charging current of AXP2101, temporarily use 500mA by default
        PMU->setChargerConstantCurr(XPOWERS_AXP2101_CHG_CUR_500MA);

    }
    

    PMU->clearIrqStatus();

    // TBeam1.1 /T-Beam S3-Core has no external TS detection, 
    // it needs to be disabled, otherwise it will cause abnormal charging
    PMU->disableTSPinMeasure();

    // PMU->enableSystemVoltageMeasure();
    PMU->enableVbusVoltageMeasure();
    PMU->enableBattVoltageMeasure();

    DEBUG_MSG("=======================================================================\n");
    if (PMU->isChannelAvailable(XPOWERS_DCDC1)) {
        DEBUG_MSG("DC1  : %s   Voltage:%u mV \n",  PMU->isPowerChannelEnable(XPOWERS_DCDC1)  ? "+" : "-",  PMU->getPowerChannelVoltage(XPOWERS_DCDC1));
    }
    if (PMU->isChannelAvailable(XPOWERS_DCDC2)) {
        DEBUG_MSG("DC2  : %s   Voltage:%u mV \n",  PMU->isPowerChannelEnable(XPOWERS_DCDC2)  ? "+" : "-",  PMU->getPowerChannelVoltage(XPOWERS_DCDC2));
    }
    if (PMU->isChannelAvailable(XPOWERS_DCDC3)) {
        DEBUG_MSG("DC3  : %s   Voltage:%u mV \n",  PMU->isPowerChannelEnable(XPOWERS_DCDC3)  ? "+" : "-",  PMU->getPowerChannelVoltage(XPOWERS_DCDC3));
    }
    if (PMU->isChannelAvailable(XPOWERS_DCDC4)) {
        DEBUG_MSG("DC4  : %s   Voltage:%u mV \n",  PMU->isPowerChannelEnable(XPOWERS_DCDC4)  ? "+" : "-",  PMU->getPowerChannelVoltage(XPOWERS_DCDC4));
    }
    if (PMU->isChannelAvailable(XPOWERS_LDO2)) {
        DEBUG_MSG("LDO2 : %s   Voltage:%u mV \n",  PMU->isPowerChannelEnable(XPOWERS_LDO2)   ? "+" : "-",  PMU->getPowerChannelVoltage(XPOWERS_LDO2));
    }
    if (PMU->isChannelAvailable(XPOWERS_LDO3)) {
        DEBUG_MSG("LDO3 : %s   Voltage:%u mV \n",  PMU->isPowerChannelEnable(XPOWERS_LDO3)   ? "+" : "-",  PMU->getPowerChannelVoltage(XPOWERS_LDO3));
    }
    if (PMU->isChannelAvailable(XPOWERS_ALDO1)) {
        DEBUG_MSG("ALDO1: %s   Voltage:%u mV \n",  PMU->isPowerChannelEnable(XPOWERS_ALDO1)  ? "+" : "-",  PMU->getPowerChannelVoltage(XPOWERS_ALDO1));
    }
    if (PMU->isChannelAvailable(XPOWERS_ALDO2)) {
        DEBUG_MSG("ALDO2: %s   Voltage:%u mV \n",  PMU->isPowerChannelEnable(XPOWERS_ALDO2)  ? "+" : "-",  PMU->getPowerChannelVoltage(XPOWERS_ALDO2));
    }
    if (PMU->isChannelAvailable(XPOWERS_ALDO3)) {
        DEBUG_MSG("ALDO3: %s   Voltage:%u mV \n",  PMU->isPowerChannelEnable(XPOWERS_ALDO3)  ? "+" : "-",  PMU->getPowerChannelVoltage(XPOWERS_ALDO3));
    }
    if (PMU->isChannelAvailable(XPOWERS_ALDO4)) {
        DEBUG_MSG("ALDO4: %s   Voltage:%u mV \n",  PMU->isPowerChannelEnable(XPOWERS_ALDO4)  ? "+" : "-",  PMU->getPowerChannelVoltage(XPOWERS_ALDO4));
    }
    if (PMU->isChannelAvailable(XPOWERS_BLDO1)) {
        DEBUG_MSG("BLDO1: %s   Voltage:%u mV \n",  PMU->isPowerChannelEnable(XPOWERS_BLDO1)  ? "+" : "-",  PMU->getPowerChannelVoltage(XPOWERS_BLDO1));
    }
    if (PMU->isChannelAvailable(XPOWERS_BLDO2)) {
        DEBUG_MSG("BLDO2: %s   Voltage:%u mV \n",  PMU->isPowerChannelEnable(XPOWERS_BLDO2)  ? "+" : "-",  PMU->getPowerChannelVoltage(XPOWERS_BLDO2));
    }
    DEBUG_MSG("=======================================================================\n");


    //Set up the charging voltage, AXP2101/AXP192 4.2V gear is the same
    // XPOWERS_AXP192_CHG_VOL_4V2 = XPOWERS_AXP2101_CHG_VOL_4V2
    PMU->setChargeTargetVoltage(XPOWERS_AXP192_CHG_VOL_4V2);

    // Set PMU shutdown voltage at 2.6V to maximize battery utilization
    PMU->setSysPowerDownVoltage(2600);



#ifdef PMU_IRQ
        uint64_t pmuIrqMask = 0;

        if (PMU->getChipModel() == XPOWERS_AXP192) {
            pmuIrqMask = XPOWERS_AXP192_VBUS_INSERT_IRQ | XPOWERS_AXP192_BAT_INSERT_IRQ | XPOWERS_AXP192_PKEY_SHORT_IRQ;
        } else if (PMU->getChipModel() == XPOWERS_AXP2101) {
            pmuIrqMask = XPOWERS_AXP2101_VBUS_INSERT_IRQ | XPOWERS_AXP2101_BAT_INSERT_IRQ | XPOWERS_AXP2101_PKEY_SHORT_IRQ;
        }

        pinMode(PMU_IRQ, INPUT);
        attachInterrupt(
            PMU_IRQ, [] { pmu_irq = true; }, FALLING);

        // we do not look for AXPXXX_CHARGING_FINISHED_IRQ & AXPXXX_CHARGING_IRQ because it occurs repeatedly while there is
        // no battery also it could cause inadvertent waking from light sleep just because the battery filled
        // we don't look for AXPXXX_BATT_REMOVED_IRQ because it occurs repeatedly while no battery installed
        // we don't look at AXPXXX_VBUS_REMOVED_IRQ because we don't have anything hooked to vbus
        PMU->enableIRQ(pmuIrqMask);

        PMU->clearIrqStatus();
#endif /*PMU_IRQ*/

            readPowerStatus();

    pmu_found = true;

    return pmu_found;

#else
    return false;
#endif
}<|MERGE_RESOLUTION|>--- conflicted
+++ resolved
@@ -365,41 +365,6 @@
  */
 bool Power::axpChipInit()
 {
-<<<<<<< HEAD
-=======
-#ifdef HAS_AXP192
-    if (axp192_found) {
-        if (!axp.begin(Wire, AXP192_SLAVE_ADDRESS)) {
-            batteryLevel = &axp;
-
-            DEBUG_MSG("AXP192 Begin PASS\n");
-
-            // axp.setChgLEDMode(LED_BLINK_4HZ);
-            DEBUG_MSG("DCDC1: %s\n", axp.isDCDC1Enable() ? "ENABLE" : "DISABLE");
-            DEBUG_MSG("DCDC2: %s\n", axp.isDCDC2Enable() ? "ENABLE" : "DISABLE");
-            DEBUG_MSG("LDO2: %s\n", axp.isLDO2Enable() ? "ENABLE" : "DISABLE");
-            DEBUG_MSG("LDO3: %s\n", axp.isLDO3Enable() ? "ENABLE" : "DISABLE");
-            DEBUG_MSG("DCDC3: %s\n", axp.isDCDC3Enable() ? "ENABLE" : "DISABLE");
-            DEBUG_MSG("Exten: %s\n", axp.isExtenEnable() ? "ENABLE" : "DISABLE");
-            DEBUG_MSG("----------------------------------------\n");
-
-            axp.setPowerOutPut(AXP192_LDO2, AXP202_ON); // LORA radio
-            // axp.setPowerOutPut(AXP192_LDO3, AXP202_ON); // GPS main power - now turned on in setGpsPower
-            axp.setPowerOutPut(AXP192_DCDC2, AXP202_ON);
-            axp.setPowerOutPut(AXP192_EXTEN, AXP202_ON);
-            axp.setPowerOutPut(AXP192_DCDC1, AXP202_ON);
-            axp.setDCDC1Voltage(3300); // for the OLED power
-
-            DEBUG_MSG("DCDC1: %s\n", axp.isDCDC1Enable() ? "ENABLE" : "DISABLE");
-            DEBUG_MSG("DCDC2: %s\n", axp.isDCDC2Enable() ? "ENABLE" : "DISABLE");
-            DEBUG_MSG("LDO2: %s\n", axp.isLDO2Enable() ? "ENABLE" : "DISABLE");
-            DEBUG_MSG("LDO3: %s\n", axp.isLDO3Enable() ? "ENABLE" : "DISABLE");
-            DEBUG_MSG("DCDC3: %s\n", axp.isDCDC3Enable() ? "ENABLE" : "DISABLE");
-            DEBUG_MSG("Exten: %s\n", axp.isExtenEnable() ? "ENABLE" : "DISABLE");
-
-            // this was the previous 'Unset' default.
-            axp.setChargeControlCur(AXP1XX_CHARGE_CUR_450MA);
->>>>>>> 99de0a76
 
 #ifdef HAS_PMU
 
@@ -468,13 +433,8 @@
         //disable all axp chip interrupt
         PMU->disableIRQ(XPOWERS_AXP192_ALL_IRQ);
 
-
-        if(config.power.charge_current == Config_PowerConfig_ChargeCurrent_MAUnset){
-            config.power.charge_current = Config_PowerConfig_ChargeCurrent_MA450;
-        }
-
         // Set constant current charging current
-        PMU->setChargerConstantCurr(config.power.charge_current - 1);
+        PMU->setChargerConstantCurr(AXP1XX_CHARGE_CUR_450MA);
 
     
     } else if (PMU->getChipModel() == XPOWERS_AXP2101) {
