--- conflicted
+++ resolved
@@ -9,15 +9,12 @@
 ; https://docs.platformio.org/page/projectconf.html
 
 [platformio]
-;default_envs = tbeam
+default_envs = tbeam
 ;default_envs = tbeam0.7
 ;default_envs = heltec-v2.0
-<<<<<<< HEAD
 ;default_envs = heltec-v1
 ;default_envs = tlora-v1
-=======
-default_envs = tlora-v1
->>>>>>> 654558ab
+;default_envs = tlora-v1
 ;default_envs = tlora_v1_3
 ;default_envs = tlora-v2
 ;default_envs = lora-relay-v1 # nrf board
@@ -119,11 +116,9 @@
   paulstoffregen/OneWire@^2.3.5
   robtillaart/DS18B20@^0.1.11
   h2zero/NimBLE-Arduino@1.3.1
-<<<<<<< HEAD
   tobozo/ESP32-targz@^1.1.4
-=======
   arduino-libraries/NTPClient#531eff39d9fbc831f3d03f706a161739203fbe2a
->>>>>>> 654558ab
+
 # Hmm - this doesn't work yet
 # board_build.ldscript = linker/esp32.extram.bss.ld
 lib_ignore = 
@@ -137,8 +132,8 @@
 ;upload_port = /dev/ttyUSB0
 ;monitor_port = /dev/ttyUSB0
 
-upload_port = /dev/cu.SLAB_USBtoUART
-monitor_port = /dev/cu.SLAB_USBtoUART
+;upload_port = /dev/cu.SLAB_USBtoUART
+;monitor_port = /dev/cu.SLAB_USBtoUART
 
 ; customize the partition table
 ; http://docs.platformio.org/en/latest/platforms/espressif32.html#partition-tables
